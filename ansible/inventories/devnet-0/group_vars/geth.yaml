--- conflicted
+++ resolved
@@ -25,7 +25,11 @@
   - --ethstats={{ inventory_hostname }}:{{ ethstats_secret }}@{{ ethstats_url }}
 geth_init_custom_network: true
 geth_init_custom_network_genesis_file: "{{ eth_testnet_config_dir }}/genesis.json"
-<<<<<<< HEAD
+geth_init_custom_network_container_command:
+  - --datadir=/data
+  - init
+  - --state.scheme=path
+  - /genesis.json
 geth_container_pull: true
 
 prometheus_config: |
@@ -82,12 +86,4 @@
       static_configs:
         - targets: ["execution:{{ ethereum_node_el_ports_metrics }}"]
           labels:
-            instance: "{{ ethereum_network_name }}-{{ inventory_hostname }}"
-=======
-geth_init_custom_network_container_command:
-  - --datadir=/data
-  - init
-  - --state.scheme=path
-  - /genesis.json
-geth_container_pull: true
->>>>>>> 26ae2eef
+            instance: "{{ ethereum_network_name }}-{{ inventory_hostname }}"